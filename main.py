--- conflicted
+++ resolved
@@ -20,11 +20,7 @@
     model = DualTowerModel(vocab_size=vocab_size, output_dim=1024, n_head=8, num_classes=10).to(device)
     optimizer = torch.optim.Adam(model.parameters(), lr=1e-4)
 
-<<<<<<< HEAD
-    num_epochs = 100  # 增加训练轮数以获得更好的结果
-=======
     num_epochs = 1
->>>>>>> 07de6525
     save_path = "best_model.pth"
 
     train(model, train_dataloader, optimizer, device, num_epochs, save_path)
