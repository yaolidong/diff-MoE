--- conflicted
+++ resolved
@@ -34,13 +34,8 @@
             loss_image_cls = criterion(image_cls, labels)
             loss_text_cls = criterion(text_cls, labels)
 
-<<<<<<< HEAD
-            # 总损失是对比损失和分类损失的加权和
-            loss = loss_image_cls + loss_text_cls + contrastive_loss
-=======
             # 总损失
             loss = contrastive_loss + classification_loss + loss_image_cls + loss_text_cls
->>>>>>> 07de6525
 
             loss.backward()
             optimizer.step()
